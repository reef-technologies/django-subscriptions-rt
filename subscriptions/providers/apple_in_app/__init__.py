--- conflicted
+++ resolved
@@ -30,10 +30,10 @@
 )
 
 from ...api.serializers import SubscriptionPaymentSerializer
+from ...utils import HardDBLock
 from .. import Provider
 from .api import (
     AppleAppStoreAPI,
-    AppleInApp,
     AppleLatestReceiptInfo,
     AppleReceiptRequest,
     AppleVerifyReceiptResponse,
@@ -52,12 +52,6 @@
     AppleSubscriptionNotCompletedError,
     InvalidAppleReceiptError,
 )
-<<<<<<< HEAD
-=======
-from .. import Provider
-from ...api.serializers import SubscriptionPaymentSerializer
-from ...utils import HardDBLock
->>>>>>> 9fffc198
 
 logger = getLogger(__name__)
 
@@ -169,7 +163,6 @@
         with HardDBLock(
             lock_marker=self.__class__.__name__,
             lock_value=transaction_id,  # Apple marks transaction_id as string, but all the values are in form of an int right now
-            raw_query_function=SubscriptionPayment.objects.raw,
         ):
             try:
                 payment, was_created = SubscriptionPayment.objects.get_or_create(
@@ -193,8 +186,9 @@
             except SubscriptionPayment.MultipleObjectsReturned:
                 # This is left as a countermeasure in case the deduplication fails or the code is still "not good enough"
                 # and generates duplicates. It allows us to read a warning from sentry instead of rushing another fix.
-                logger.warning('Multiple payments found when get_or_create for transaction id "%s". '
-                                'Consider cleaning it up. Returning first of them.', transaction_id)
+                logger.warning(
+                    'Multiple payments found when get_or_create for transaction id "%s". '
+                    'Consider cleaning it up. Returning first of them.', transaction_id)
                 payment = SubscriptionPayment.objects.filter(**kwargs).first()
 
         return payment
