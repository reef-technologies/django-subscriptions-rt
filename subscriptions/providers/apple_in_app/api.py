--- conflicted
+++ resolved
@@ -1,8 +1,5 @@
 import datetime
-<<<<<<< HEAD
 import json
-=======
->>>>>>> 9174eb4d
 import logging
 from typing import ClassVar
 
@@ -13,15 +10,13 @@
     Field,
     ValidationError,
 )
+from requests import HTTPError
 
 from .enums import (
     AppleEnvironment,
     AppleValidationStatus,
 )
 from .exceptions import InvalidAppleReceiptError
-
-logger = logging.getLogger(__name__)
-
 
 logger = logging.getLogger(__name__)
 
@@ -77,19 +72,12 @@
 
     # The environment for which the receipt was generated.
     environment: AppleEnvironment = Field(default=AppleEnvironment.PRODUCTION)
-<<<<<<< HEAD
 
     receipt: AppleReceipt = Field(default=None)
 
     is_retryable: bool = Field(alias='is-retryable', default=False)
 
     # Status will always be available. Remaining fields are optional, especially for malformed receipts.
-=======
-
-    receipt: AppleReceipt = Field(default=None)
-
-    is_retryable: bool = Field(alias='is-retryable', default=False)
->>>>>>> 9174eb4d
     status: AppleValidationStatus
 
     @property
@@ -141,20 +129,14 @@
             'password': self._shared_secret,
         }
         response = self._session.post(endpoint, json=payload, timeout=self.TIMEOUT_S)
-        response.raise_for_status()
 
         try:
+            response.raise_for_status()
             json_data = response.json()
             return AppleVerifyReceiptResponse.parse_obj(json_data)
-<<<<<<< HEAD
-        except (json.JSONDecodeError, ValidationError) as parse_error:
+        except (json.JSONDecodeError, ValidationError, HTTPError) as parse_error:
             logger.exception('Validation error for payload: "%s", response: "%s".', payload, response.text)
             raise InvalidAppleReceiptError() from parse_error
-=======
-        except ValidationError as validation_error:
-            logger.exception('Payload received: %s', json_data)
-            raise InvalidAppleReceiptError() from validation_error
->>>>>>> 9174eb4d
 
 
 class AppleReceiptRequest(BaseModel):
