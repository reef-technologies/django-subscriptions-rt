<<<<<<< HEAD
from __future__ import annotations

=======
import hashlib
import logging
from typing import Callable, Dict, Iterable, Iterator, Optional, TypeVar
>>>>>>> 9fffc198
from datetime import datetime
from typing import Callable, Iterable, Iterator, TypeVar

from django.conf import settings
from django.core.serializers.json import DjangoJSONEncoder
from django.db import models
from djmoney.money import Money

<<<<<<< HEAD
from .defaults import DEFAULT_SUBSCRIPTIONS_CURRENCY
=======
from django.db import connection

logger = logging.getLogger(__name__)
>>>>>>> 9fffc198

T = TypeVar('T')

# Matching raw(raw_query, params=(), translations=None, using=None) -> RawQuerySet.
RawQueryFunction = Callable


class NonMonothonicSequence(Exception):
    pass


def merge_iter(*iterables: Iterable[T], key: Callable = lambda x: x) -> Iterator[T]:
    values: dict[Iterable[T], T] = {}

    # accumulate first value from each iterable
    for iterable in iterables:
        iterable = iter(iterable)
        try:
            values[iterable] = next(iterable)
        except StopIteration:
            pass

    last_min_value = None
    while values:
        # consume from iterator which provides lowest value
        min_value = min(values.values(), key=key)
        if last_min_value is not None and key(last_min_value) > key(min_value):
            raise NonMonothonicSequence(f'{last_min_value=}, {min_value=}')
        yield (last_min_value := min_value)
        iterable = next(it for it, val in values.items() if val == min_value)
        try:
            values[iterable] = next(iterable)
        except StopIteration:
            del values[iterable]


def fromisoformat(value: str) -> datetime:
    return datetime.fromisoformat(value.replace('Z', '+00:00'))


<<<<<<< HEAD
class AdvancedJSONEncoder(DjangoJSONEncoder):
    def default(self, o):
        if isinstance(o, models.Model):
            o = o.pk
        return super().default(o)


default_currency = getattr(settings, 'SUBSCRIPTIONS_DEFAULT_CURRENCY', DEFAULT_SUBSCRIPTIONS_CURRENCY)
NO_MONEY = Money(0, default_currency)
=======
class HardDBLock:
    """
    This class is supposed to represent a special lock made on the DB side that stops multiple operations
    on the same entries from happening. Current implementation supports only postgresql via advisory_lock mechanism.

    We don't care about clashes. These locks are to ensure that we're properly blocking operations and if we block
    slightly too many, it's not a bad thing.

    TODO: add support for different databases.
    """
    # Postgres supports up to 32bit numbers.
    PSQL_MAX_LOCK_VALUE = 2 ** 32

    def __init__(
        self,
        lock_marker: str,
        lock_value: str,
        raw_query_function: RawQueryFunction,
        raw_query_kwargs: Optional[dict] = None,
    ):
        db_type = connection.vendor
        assert db_type == 'postgresql', \
            f'{self.__class__.__name__} works only with postgres right now, {db_type} is unsupported.'

        self.lock_marker = self._pg_str_to_int(lock_marker)
        self.lock_value = self._pg_str_to_int(lock_value)
        self.query_function = raw_query_function
        self.query_kwargs = raw_query_kwargs or {}

    def _pg_str_to_int(self, in_value: str) -> int:
        # Note: transaction id could be a string representing a number. So, if it's possible to use it as a number
        # we do, and if there's a string it's ok too. This is e.g. a case for apple transaction ID.
        try:
            out_value = int(in_value)
        except ValueError:
            out_value = int(hashlib.sha1(in_value.encode('utf-8')).hexdigest(), 16)
        return out_value % self.PSQL_MAX_LOCK_VALUE

    def __enter__(self):
        self.query_function(
            'SELECT pg_advisory_lock(%s, %s)',
            (self.lock_marker, self.lock_value),
            **self.query_kwargs
        )
        return self

    def __exit__(self, *_args, **_kwargs):
        self.query_function(
            'SELECT pg_advisory_unlock(%s, %s)',
            (self.lock_marker, self.lock_value),
            **self.query_kwargs
        )
>>>>>>> 9fffc198
<|MERGE_RESOLUTION|>--- conflicted
+++ resolved
@@ -1,26 +1,15 @@
-<<<<<<< HEAD
 from __future__ import annotations
 
-=======
 import hashlib
-import logging
-from typing import Callable, Dict, Iterable, Iterator, Optional, TypeVar
->>>>>>> 9fffc198
 from datetime import datetime
 from typing import Callable, Iterable, Iterator, TypeVar
 
 from django.conf import settings
 from django.core.serializers.json import DjangoJSONEncoder
-from django.db import models
+from django.db import connection, models
 from djmoney.money import Money
 
-<<<<<<< HEAD
 from .defaults import DEFAULT_SUBSCRIPTIONS_CURRENCY
-=======
-from django.db import connection
-
-logger = logging.getLogger(__name__)
->>>>>>> 9fffc198
 
 T = TypeVar('T')
 
@@ -61,7 +50,6 @@
     return datetime.fromisoformat(value.replace('Z', '+00:00'))
 
 
-<<<<<<< HEAD
 class AdvancedJSONEncoder(DjangoJSONEncoder):
     def default(self, o):
         if isinstance(o, models.Model):
@@ -71,7 +59,8 @@
 
 default_currency = getattr(settings, 'SUBSCRIPTIONS_DEFAULT_CURRENCY', DEFAULT_SUBSCRIPTIONS_CURRENCY)
 NO_MONEY = Money(0, default_currency)
-=======
+
+
 class HardDBLock:
     """
     This class is supposed to represent a special lock made on the DB side that stops multiple operations
@@ -89,8 +78,6 @@
         self,
         lock_marker: str,
         lock_value: str,
-        raw_query_function: RawQueryFunction,
-        raw_query_kwargs: Optional[dict] = None,
     ):
         db_type = connection.vendor
         assert db_type == 'postgresql', \
@@ -98,8 +85,6 @@
 
         self.lock_marker = self._pg_str_to_int(lock_marker)
         self.lock_value = self._pg_str_to_int(lock_value)
-        self.query_function = raw_query_function
-        self.query_kwargs = raw_query_kwargs or {}
 
     def _pg_str_to_int(self, in_value: str) -> int:
         # Note: transaction id could be a string representing a number. So, if it's possible to use it as a number
@@ -111,17 +96,21 @@
         return out_value % self.PSQL_MAX_LOCK_VALUE
 
     def __enter__(self):
-        self.query_function(
-            'SELECT pg_advisory_lock(%s, %s)',
-            (self.lock_marker, self.lock_value),
-            **self.query_kwargs
-        )
+
+        with connection.cursor() as cursor:
+            cursor.execute(
+                'SELECT pg_advisory_lock(%s, %s)',
+                (self.lock_marker, self.lock_value),
+            )
+            _ = cursor.fetchone()[0]
+
         return self
 
     def __exit__(self, *_args, **_kwargs):
-        self.query_function(
-            'SELECT pg_advisory_unlock(%s, %s)',
-            (self.lock_marker, self.lock_value),
-            **self.query_kwargs
-        )
->>>>>>> 9fffc198
+
+        with connection.cursor() as cursor:
+            cursor.execute(
+                'SELECT pg_advisory_unlock(%s, %s)',
+                (self.lock_marker, self.lock_value),
+            )
+            _ = cursor.fetchone()[0]