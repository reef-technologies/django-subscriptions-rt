<<<<<<< HEAD
from __future__ import annotations

=======
from collections import defaultdict
>>>>>>> 9fffc198
from concurrent.futures import ThreadPoolExecutor, wait
from datetime import datetime, timedelta
from functools import partial
from logging import getLogger
from typing import Iterable

from django.conf import settings
from django.db import transaction
from django.db.models import QuerySet
from django.utils.timezone import now
from more_itertools import first, pairwise

from .defaults import DEFAULT_SUBSCRIPTIONS_OFFLINE_CHARGE_ATTEMPTS_SCHEDULE
from .exceptions import PaymentError, ProlongationImpossible
from .models import Subscription, SubscriptionPayment
from .providers import get_provider

log = getLogger(__name__)

DEFAULT_CHARGE_ATTEMPTS_SCHEDULE = getattr(
    settings,
    'SUBSCRIPTIONS_OFFLINE_CHARGE_ATTEMPTS_SCHEDULE',
    DEFAULT_SUBSCRIPTIONS_OFFLINE_CHARGE_ATTEMPTS_SCHEDULE,
)


@transaction.atomic
def _charge_recurring_subscription(
    subscription: Subscription,
    schedule: Iterable[timedelta],
    at: datetime,
    lock: bool = True,
):
    if lock:
        # here we lock specific subscription object, so that we don't try charging it twice
        # at the same time
        _ = list(Subscription.objects.filter(pk=subscription.pk).select_for_update(of=('self',)))  # TODO: skip_locked=True?

    log.debug('Processing subscription %s', subscription)

    # expiration_date = next(subscription.iter_charge_dates(since=now_))
    # TODO: what if `subscription.end_date` expiration_date doesn't match `subscription.iter_charge_dates()`?
    expiration_date = subscription.end

    charge_dates = [expiration_date + delta for delta in schedule]
    charge_periods = pairwise(charge_dates)

    try:
        charge_period = first(period for period in charge_periods if period[0] <= at < period[1])
    except ValueError:
        log.warning('Current time %s doesn\'t fall within any charge period, skipping', at)
        return

    log.debug(
        'Current time %s falls within period %s (delta: %s)',
        at,
        [date.isoformat() for date in charge_period],
        expiration_date - at,
    )

    previous_payment_attempts = subscription.payments.filter(
        # any attempt in this period
        created__gte=charge_period[0],
        created__lt=charge_period[1],
    )

    if previous_payment_attempts.exists():
        previous_payment_attempts = list(previous_payment_attempts)
        log.debug('Skipping this payment, because there already exists payment attempt within specified charge period: %s', previous_payment_attempts)

        if len(previous_payment_attempts) > 1:
            log.warning('Multiple payment attempts detected for period %s (should be at most 1 attempt): %s', charge_period, previous_payment_attempts)

        if (successful_attempts := [
            attempt for attempt in previous_payment_attempts
            if attempt.status == SubscriptionPayment.Status.COMPLETED
        ]):
            log.warning('Previous payment attempt was successful but subscription end is still approaching: %s', successful_attempts)

        return  # don't try to charge one more time in this period

    log.debug('Trying to prolong subscription %s', subscription)
    try:
        subscription.prolong()  # try extending end date of subscription
        log.debug('Prolongation of subscription is possible')
    except ProlongationImpossible as exc:
        # cannot prolong anymore, disable auto_prolong for this subscription
        log.debug('Prolongation of subscription is impossible: %s', exc)
        subscription.auto_prolong = False
        subscription.save()
        log.debug('Turned off auto-prolongation of subscription %s', subscription)
        # TODO: send email to user
        return

    try:
        log.debug('Offline-charging subscription %s', subscription)
        subscription.charge_offline()
    except PaymentError as exc:
        log.warning('Failed to offline-charge subscription', extra=exc.debug_info)

        # here we create a failed SubscriptionPayment to indicate that we tried
        # to charge but something went wrong, so that subsequent task calls
        # won't try charging and sending email again within same charge_period
        SubscriptionPayment.objects.create(
            provider_codename='',
            user=subscription.user,
            status=SubscriptionPayment.Status.ERROR,
            plan=subscription.plan,
            subscription=subscription,
            quantity=subscription.quantity,
            metadata=exc.debug_info,
        )
        return

    log.debug('Offline charge successfully created for subscription %s', subscription)
    # even if offline subscription succeeds, we are not sure about its status,
    # so we don't prolong the subscription here but instead let setting
    # `subscription.status = COMPLETED` (by charge_offline or webhook or whatever)
    # to auto-prolong subscription itself


def charge_recurring_subscriptions(
    subscriptions: QuerySet | None = None,
    schedule: Iterable[timedelta] = DEFAULT_CHARGE_ATTEMPTS_SCHEDULE,
    num_threads: int | None = None,
    lock: bool = True,
    # TODO: dry-run
):
    # TODO: management command
    log.debug('Background charging according to schedule %s', schedule)
    schedule = sorted(schedule)
    if not schedule:
        return

    now_ = now()

    subscriptions = Subscription.objects.all() if subscriptions is None else subscriptions
    expiring_subscriptions = subscriptions\
    .filter(  # noqa
        auto_prolong=True,
    ).expiring(
        since=now_ - schedule[-1],
        within=schedule[-1] - schedule[0],
    ).select_related(
        'user', 'plan',
    )

    if not expiring_subscriptions.exists():
        log.debug('No subscriptions to charge')
        return

    charge = partial(
        _charge_recurring_subscription,
        schedule=schedule,
        at=now_,
        lock=lock,
    )

    if num_threads is not None and num_threads < 2:
        for subscription in expiring_subscriptions:
            try:
                charge(subscription)
            except Exception:
                log.exception('Failed to charge subscription %s', subscription)
    else:
        with ThreadPoolExecutor(max_workers=num_threads) as pool:
            wait(
                pool.submit(charge, subscription)
                for subscription in expiring_subscriptions
            )


def check_unfinished_payments(within: timedelta = timedelta(hours=12)):
    """
    Reverse-check payment status: if payment webhook didn't pass through
    for some reason, ask payment provider about payment status, and
    update SubscriptionPayment status if needed.
    """

    log.debug('Fetching status of unfinished payments')
    now_ = now()
    unfinished_payments = SubscriptionPayment.objects.filter(
        created__gte=now_ - within,
        status=SubscriptionPayment.Status.PENDING,
    )

    codenames = set(unfinished_payments.order_by('provider_codename').values_list('provider_codename', flat=True))

    for codename in codenames:
        get_provider(codename).check_payments(
            unfinished_payments.filter(provider_codename=codename)
        )


def check_duplicated_payments() -> dict[tuple[str, str], list[SubscriptionPayment]]:
    # This is rather massive as it's checking all operations.
    all_entries = SubscriptionPayment.objects.prefetch_related('subscription').all()

    transaction_id_to_entries: defaultdict[tuple[str, str], list[SubscriptionPayment]] = defaultdict(list)
    for entry in all_entries:
        # This happens for e.g.: unconfirmed paddle. We don't worry about these.
        if entry.provider_transaction_id is None:
            continue
        key = (entry.provider_codename, entry.provider_transaction_id)
        transaction_id_to_entries[key].append(entry)

    result = {}
    for (provider_codename, transaction_id), transaction_id_entries in transaction_id_to_entries.items():
        # Single entry – no issue.
        if len(transaction_id_entries) == 1:
            continue

        log.info('Found transaction ID: %s provider: %s with %s duplicates.',
                 transaction_id, provider_codename, len(transaction_id_entries))

        for idx, entry in enumerate(transaction_id_entries):
            log.info('\t%s: Subscription UID: %s, payment UID: %s',
                     (idx + 1), entry.subscription.uid, entry.uid)

        result[(provider_codename, transaction_id)] = transaction_id_entries

    return result

# TODO: check for concurrency issues, probably add transactions<|MERGE_RESOLUTION|>--- conflicted
+++ resolved
@@ -1,9 +1,6 @@
-<<<<<<< HEAD
 from __future__ import annotations
 
-=======
 from collections import defaultdict
->>>>>>> 9fffc198
 from concurrent.futures import ThreadPoolExecutor, wait
 from datetime import datetime, timedelta
 from functools import partial
