--- conflicted
+++ resolved
@@ -319,12 +319,7 @@
     provider_codename = models.CharField(max_length=255)
     provider_transaction_id = models.CharField(max_length=255, blank=True, null=True)
     status = models.PositiveSmallIntegerField(choices=Status.choices, default=Status.PENDING)
-<<<<<<< HEAD
-    # Allowing amount to be set a `null` for services where the payment information are completely out of reach.
-    amount = MoneyField(null=True)
-=======
-    amount = MoneyField(blank=True, null=True)
->>>>>>> 1fb55877
+    amount = MoneyField(blank=True, null=True)  # set None for services where the payment information is completely out of reach
     # source = models.ForeignKey(MoneyStorage, on_delete=models.PROTECT, related_name='transactions_out')
     # destination = models.ForeignKey(MoneyStorage, on_delete=models.PROTECT, related_name='transactions_in')
     metadata = models.JSONField(blank=True, default=dict, encoder=DjangoJSONEncoder)
@@ -389,43 +384,6 @@
         return f'{self.short_id} {self.get_status_display()} {self.user} {self.amount} from={self.subscription_start} until={self.subscription_end}'
 
     def save(self, *args, **kwargs):
-<<<<<<< HEAD
-        if self.status != self._initial_status:
-            # TODO: send email if not silent
-            if self.status == self.Status.COMPLETED:
-                if (subscription := self.subscription):
-                    self.subscription_start = self.subscription_start or subscription.end
-
-                    if self.subscription_end:
-                        assert self.subscription_end > self.subscription_start
-
-                        # change existing subscription duration based on payment's end
-                        if self.subscription_end <= subscription.end:
-                            log.warning('Payment\'s end (%s) is earlier than current subscription\'s end (%s) -> payment has no effect', self.subscription_end, subscription.end)
-                        else:
-                            subscription.end = self.subscription_end
-
-                    else:
-                        # prolong existing subscription and set payment's (start, end)
-                        subscription.end = subscription.prolong()  # TODO: what if this fails?
-                        self.subscription_end = subscription.end
-
-                    subscription.save()
-
-                else:
-                    self.subscription = Subscription.objects.create(
-                        user=self.user,
-                        plan=self.plan,
-                        quantity=self.quantity,
-                        start=self.subscription_start,
-                        end=self.subscription_end,
-                    )
-                    # in case subscription_start and subscription_end are empty:
-                    self.subscription_start = self.subscription.start
-                    self.subscription_end = self.subscription.end
-            elif self.status == self.Status.CANCELED:
-                raise NotImplementedError()
-=======
         assert bool(self.subscription_start) == bool(self.subscription_end), \
             "subscription_start and subscription_end should both be either set or not"
 
@@ -464,7 +422,6 @@
             new_status = self.status != self._initial_status and self.status
             if new_status == self.Status.COMPLETED:
                 pass  # TODO: send email if not silent
->>>>>>> 1fb55877
 
         return super().save(*args, **kwargs)
 
