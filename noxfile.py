import nox
from pathlib import Path


ROOT = Path('.')
PYTHON_VERSIONS = ['3.9', '3.10'][::-1]  # TODO: 3.8 fails to run
DJANGO_VERSIONS = ['3.1', '3.2', '4.0'][::-1]
DEMO_APP_DIR = ROOT / 'demo'

nox.options.default_venv_backend = 'venv'
nox.options.stop_on_first_error = True
nox.options.reuse_existing_virtualenvs = True


@nox.session(python=PYTHON_VERSIONS)
def lint(session):
    session.install('flake8', 'mypy', 'django-stubs', 'types-requests', '.')
    session.run('flake8', '--ignore', 'E501', str(DEMO_APP_DIR))
    session.run('mypy', str(DEMO_APP_DIR))


@nox.session(python=PYTHON_VERSIONS)
@nox.parametrize('django', DJANGO_VERSIONS)
def test(session, django: str):
    session.install(
        f'django~={django}.0',
        'pytest', 'pytest-django',
        'ipdb', 'freezegun',
        'psycopg2-binary',
<<<<<<< HEAD
        '.[apple_in_app]',
=======
        '.[google_in_app]',
>>>>>>> 1fb55877
    )
    session.run('pytest', '-W', 'ignore::DeprecationWarning', '-s', '-vv', str(DEMO_APP_DIR / 'demo' / 'tests'), *session.posargs, env={'DJANGO_SETTINGS_MODULE': 'demo.settings'})<|MERGE_RESOLUTION|>--- conflicted
+++ resolved
@@ -27,10 +27,6 @@
         'pytest', 'pytest-django',
         'ipdb', 'freezegun',
         'psycopg2-binary',
-<<<<<<< HEAD
-        '.[apple_in_app]',
-=======
-        '.[google_in_app]',
->>>>>>> 1fb55877
+        '.[apple_in_app,google_in_app]',
     )
     session.run('pytest', '-W', 'ignore::DeprecationWarning', '-s', '-vv', str(DEMO_APP_DIR / 'demo' / 'tests'), *session.posargs, env={'DJANGO_SETTINGS_MODULE': 'demo.settings'})